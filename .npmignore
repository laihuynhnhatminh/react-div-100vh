<<<<<<< HEAD
docs
src
.babelrc
webpack.config.js
images
=======
*
!dist-lib/*
>>>>>>> 8fd172cb
<|MERGE_RESOLUTION|>--- conflicted
+++ resolved
@@ -1,10 +1,2 @@
-<<<<<<< HEAD
-docs
-src
-.babelrc
-webpack.config.js
-images
-=======
 *
-!dist-lib/*
->>>>>>> 8fd172cb
+!dist-lib/*