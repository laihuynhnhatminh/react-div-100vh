--- conflicted
+++ resolved
@@ -1,19 +1,3 @@
-<<<<<<< HEAD
-## 0.3.8 (Dec 13, 2019)
-* Revert 0.3.6 and 0.3.7 (@mvasin in [29](https://github.com/mvasin/react-div-100vh/pull/29))
-
-## 0.3.7 (Dec 13, 2019)
-* Fix 'error "document" is not available during server side rendering.' (@kyleboss-tinder in [28](https://github.com/mvasin/react-div-100vh/pull/28))
-
-## 0.3.6 (Dec 10, 2019)
-* Apply the styles on the first render (@meyerds in [26](https://github.com/mvasin/react-div-100vh/pull/26))
-
-## 0.3.5 (Dec 8, 2019)
-* Use document.documentElement.clientHeight instead of window.innerHeight (@roman-kaspar in [22](https://github.com/mvasin/react-div-100vh/pull/22))
-
-## 0.3.4 (Aug 15, 2019)
-* Add support for nondiv elements (@charlescrtr in [20](https://github.com/mvasin/react-div-100vh/pull/20))
-=======
 ## 0.4.0 (Aug 9, 2020)
 
 - [BREAKING CHANGE] `use100vh` React hook was added. It returns height as a `number` in a browser and `undefined` in Node (when server-side rendered). Minimum React version now is "the one with hooks" - 16.8.0 (@mvasin in [29](https://github.com/mvasin/react-div-100vh/pull/xx))
@@ -38,7 +22,6 @@
 ## 0.3.4 (Aug 15, 2019)
 
 - Add support for nondiv elements (@charlescrtr in [20](https://github.com/mvasin/react-div-100vh/pull/20))
->>>>>>> 8fd172cb
 
 ## 0.3.3 (Apr 28, 2019)
 
