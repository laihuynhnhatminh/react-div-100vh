--- conflicted
+++ resolved
@@ -43,24 +43,7 @@
 | ------------------------------------------------------------------------------------------------------------------------------- | ----------------------------------------------------------------------------------------------------------------------------------- |
 | ![Page cropped by bottom Safari chrome](https://raw.githubusercontent.com/mvasin/react-div-100vh/master/images/regular-div.png) | ![Page cropped by bottom Safari chrome](https://raw.githubusercontent.com/mvasin/react-div-100vh/master/images/react-div-100vh.png) |
 
-<<<<<<< HEAD
-
-### Rendering non-`<div>` elements
-
-You can also pass an `as` prop to render other elements than `<div>`s - for example, `<main>`, `<section>`, `<footer>`, et cetera. 
-
-```jsx
-<Div100vh as="main">
-  <p>Some main content</p>
-</Div100vh>
-```
-
-> ❗ Keep in mind that this works best with [block-level elements](https://developer.mozilla.org/en-US/docs/Web/HTML/Block-level_elements), as inline-level elements don't respond to the CSS `height` property. 
-
-## Additional considerations
-=======
 ## Server-side rendering
->>>>>>> 8fd172cb
 
 In Node environment (or, to be more specific, in an environment without `window` global object), window height doesn't make sense and can't be measured, hence `Div100vh` height falls back to `100vh`. If you have different logic in mind - use `use100vh` hook, it returns `undefined` if executed not in a browser.
 
